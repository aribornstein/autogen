# ruff: noqa: E722
import re
import time
import os
import json
import io
import base64
import pathlib
from PIL import Image
from urllib.parse import urlparse, quote, quote_plus, unquote, urlunparse, parse_qs
from typing import Any, Dict, List, Optional, Union, Callable, Literal, Tuple
from typing_extensions import Annotated
from playwright.sync_api import sync_playwright
from playwright._impl._errors import TimeoutError
from .... import Agent, ConversableAgent, OpenAIWrapper
from ....runtime_logging import logging_enabled, log_event
from ....code_utils import content_str
from .state_of_mark import add_state_of_mark

try:
    from termcolor import colored
except ImportError:

    def colored(x, *args, **kwargs):
        return x


# Sentinels for constructor
DEFAULT_CHANNEL = object()

# Viewport dimensions
VIEWPORT_HEIGHT = 900
VIEWPORT_WIDTH = 1440

# Size of the image we send to the MLM
# Current values represent a 0.85 scaling to fit within the GPT-4v short-edge constraints (768px)
MLM_HEIGHT = 765
MLM_WIDTH = 1224

# State-of-mark IDs for static browser controls
MARK_ID_ADDRESS_BAR = 0
MARK_ID_BACK = 1
MARK_ID_RELOAD = 2
MARK_ID_SEARCH_BAR = 3
MARK_ID_PAGE_UP = 4
MARK_ID_PAGE_DOWN = 5


class MultimodalWebSurferAgent(ConversableAgent):
    """(In preview) A multimodal agent that acts as a web surfer that can search the web and visit web pages."""

    DEFAULT_DESCRIPTION = "A helpful assistant with access to a web browser. Ask them to perform web searches, open pages, and interact with content (e.g., clicking links, scrolling the viewport, etc., filling in form fields, etc.)"

    DEFAULT_START_PAGE = "https://www.berkshirehathaway.com/"

    def __init__(
        self,
        name: str,
        system_message: Optional[Union[str, List[str]]] = None,
        description: Optional[str] = DEFAULT_DESCRIPTION,
        is_termination_msg: Optional[Callable[[Dict[str, Any]], bool]] = None,
        max_consecutive_auto_reply: Optional[int] = None,
        human_input_mode: Optional[str] = "TERMINATE",
        function_map: Optional[Dict[str, Callable]] = None,
        code_execution_config: Union[Dict, Literal[False]] = False,
        llm_config: Optional[Union[Dict, Literal[False]]] = None,
        mlm_config: Optional[Union[Dict, Literal[False]]] = None,  # TODO: Remove this
        default_auto_reply: Optional[Union[str, Dict, None]] = "",
        headless: bool = True,
        chromium_channel=DEFAULT_CHANNEL,
        chromium_data_dir: Optional[str] = None,
        start_page: Optional[str] = None,
        debug_dir: Optional[str] = None,
    ):
        """
        Create a new MultimodalWebSurferAgent.

        Args:
            name: The name of the agent.
            system_message: system message prompt.
            description: The description of the agent.
            is_termination_msg: A function that determines if a received message is a termination message.
            max_consecutive_auto_reply: The maximum number of consecutive auto-replies the agent can make.
            human_input_mode: The mode for human input.
            function_map: A dictionary of functions to register.
            code_execution_config: The configuration for code execution.
            llm_config: The configuration for the LLM.
            default_auto_reply: The default auto-reply.
            headless: Whether to run the browser in headless mode.
            chromium_channel: The Chromium channel to use.
            chromium_data_dir: The Chromium data directory. If None, a new context is created.
            start_page: The start page for the browser.
            debug_dir: The directory to store debug information. TODO: Clarify behavior on None.
        """
        super().__init__(
            name=name,
            system_message=system_message,
            description=description,
            is_termination_msg=is_termination_msg,
            max_consecutive_auto_reply=max_consecutive_auto_reply,
            human_input_mode=human_input_mode,
            function_map=function_map,
            code_execution_config=code_execution_config,
            llm_config=llm_config,
            default_auto_reply=default_auto_reply,
        )
        # self._mlm_config = mlm_config
        # self._mlm_client = OpenAIWrapper(**self._mlm_config)
        self.start_page = start_page or self.DEFAULT_START_PAGE
        self.debug_dir = debug_dir or os.getcwd()

        # Create the playwright instance
        launch_args = {"headless": headless}
        if chromium_channel is not DEFAULT_CHANNEL:
            launch_args["channel"] = chromium_channel
        self._playwright = sync_playwright().start()

        # Create the context -- are we launching a persistent instance?
        if chromium_data_dir is None:
            if chromium_channel == "chromium":
                browser = self._playwright.chromium.launch(**launch_args)
            elif chromium_channel == "firefox":
                browser = self._playwright.firefox.launch(**launch_args)
            else:
                raise NotImplementedError(f"Invalid chromium channel {chromium_channel}. Only chromium and firefox are supported.")
            self._context = browser.new_context(
                user_agent="Mozilla/5.0 (Windows NT 10.0; Win64; x64) AppleWebKit/537.36 (KHTML, like Gecko) Chrome/122.0.0.0 Safari/537.36 Edg/122.0.0.0"
            )
        else:
            if chromium_channel == "chromium":
                self._context = self._playwright.chromium.launch_persistent_context(chromium_data_dir, **launch_args)
            elif chromium_channel == "firefox":
                self._context = self._playwright.firefox.launch_persistent_context(chromium_data_dir, **launch_args)

        # Create the page
        self._page = self._context.new_page()
        self._page.set_viewport_size({"width": VIEWPORT_WIDTH, "height": VIEWPORT_HEIGHT})
        self._page.add_init_script(path=os.path.join(os.path.abspath(os.path.dirname(__file__)), "page_script.js"))
        self._page.goto(self.start_page)
        self._page.wait_for_load_state()
        time.sleep(1)

        def log_request(source:Agent, request:Any):
            try:
                # getting post_data_json sometimes throws parsing errors
                log_event(source, "mws_request", method=request.method, url=request.url, request_headers=request.all_headers(), request_content=request.post_data_json)
            except Exception as e:
                import traceback
                exc_type = type(e).__name__
                exc_message = str(e)
                exc_traceback = traceback.format_exc().splitlines()
                log_event(source, "exception_thrown_lambda", exc_type=exc_type, exc_message=exc_message, exc_traceback=exc_traceback)
                log_event(source, "mws_request", method=request.method, url=request.url, request_headers=request.all_headers())

        self._page.on("request", lambda request: log_request(self, request) if logging_enabled() else None)
        self._page.on("response", lambda response: log_event(self, "mws_response", status=response.status, url=response.url, response_headers=response.all_headers()) if logging_enabled() else None)

        # Prepare the debug directory -- which stores the screenshots generated throughout the process
        if self.debug_dir:
            if not os.path.isdir(self.debug_dir):
                os.mkdir(self.debug_dir)
            debug_html = os.path.join(self.debug_dir, "screenshot.html")
            with open(debug_html, "wt") as fh:
                fh.write(
                    f"""
<html style="width:100%; margin: 0px; padding: 0px;">
<body style="width: 100%; margin: 0px; padding: 0px;">
    <img src="screenshot.png" id="main_image" style="width: 100%; max-width: {VIEWPORT_WIDTH}px; margin: 0px; padding: 0px;">
    <script language="JavaScript">
var counter = 0;
setInterval(function() {{
   counter += 1;
   document.getElementById("main_image").src = "screenshot.png?bc=" + counter;
}}, 300);
    </script>
</body>
</html>
""".strip()
                )
            self._page.screenshot(path=os.path.join(self.debug_dir, "screenshot.png"))
            print(f"Multimodal Web Surfer debug screens: {pathlib.Path(os.path.abspath(debug_html)).as_uri()}\n")

        self._reply_func_list = []
        self.register_reply([Agent, None], MultimodalWebSurferAgent.generate_surfer_reply)
        self.register_reply([Agent, None], ConversableAgent.generate_code_execution_reply)
        self.register_reply([Agent, None], ConversableAgent.generate_function_call_reply)
        self.register_reply([Agent, None], ConversableAgent.check_termination_and_human_reply)

    def generate_surfer_reply(
        self,
        messages: Optional[List[Dict[str, str]]] = None,
        sender: Optional[Agent] = None,
        config: Optional[OpenAIWrapper] = None,
    ) -> Tuple[bool, Optional[Union[str, Dict[str, str]]]]:
        """Generate a reply using autogen.oai."""
        if messages is None:
            messages = self._oai_messages[sender]

        # Clone the messages to give context, removing old screenshots
        history = []
        for m in messages:
            message = {}
            message.update(m)
            message["content"] = content_str(message["content"])
            history.append(message)

        # Ask the page for interactive elements, then prepare the state-of-mark screenshot
        rects = self._get_interactive_rects()
        viewport = self._get_visual_viewport()
        som_screenshot, visible_rects = add_state_of_mark(self._page.screenshot(), rects)

        if self.debug_dir:
            som_screenshot.save(os.path.join(self.debug_dir, "screenshot.png"))

        # Focus hint
        focused = self._get_focused_rect_id()
        focused_hint = ""
        if focused:
            name = rects.get(focused, {}).get("aria-name", "")
            if name:
                name = f"(and name '{name}') "
            focused_hint = (
                "\nThe "
                + rects.get(focused, {}).get("role", "control")
                + " with ID "
                + focused
                + " "
                + name
                + "currently has the input focus.\n"
            )

        # Include all the static elements
        text_labels = f"""
  {{ "id": {MARK_ID_BACK}, "aria-role": "button", "html_tag": "button", "actions": ["click"], "name": "browser back button" }},
  {{ "id": {MARK_ID_ADDRESS_BAR}, "aria-role": "textbox",   "html_tag": "input, type=text", "actions": ["type"],  "name": "browser address input" }},
  {{ "id": {MARK_ID_SEARCH_BAR}, "aria-role": "searchbox", "html_tag": "input, type=text", "actions": ["type"],  "name": "browser web search input" }},"""

        # We can scroll up
        if viewport["pageTop"] > 5:
            text_labels += f"""
  {{ "id": {MARK_ID_PAGE_UP}, "aria-role": "scrollbar", "html_tag": "button", "actions": ["click", "scroll_up"], "name": "browser scroll up control" }},"""

        # Can scroll down
        if (viewport["pageTop"] + viewport["height"] + 5) < viewport["scrollHeight"]:
            text_labels += f"""
  {{ "id": {MARK_ID_PAGE_DOWN}, "aria-role": "scrollbar", "html_tag": "button", "actions": ["click", "scroll_down"], "name": "browser scroll down control" }},"""

        # Everything visible
        for r in visible_rects:
            if r in rects:
                actions = ["'click'"]
                if rects[r]["role"] in ["textbox", "searchbox", "search"]:
                    actions = ["'type'"]
                if rects[r]["v-scrollable"]:
                    actions.append("'scroll_up'")
                    actions.append("'scroll_down'")
                actions = "[" + ",".join(actions) + "]"

                text_labels += f"""
   {{ "id": {r}, "aria-role": "{rects[r]['role']}", "html_tag": "{rects[r]['tag_name']}", "actions": "{actions}", "name": "{rects[r]['aria-name']}" }},"""

        text_prompt = f"""
Consider the following screenshot of a web browser, which is open to the page '{self._page.url}'. In this screenshot, interactive elements are outlined in bounding boxes of different colors. Each bounding box has a numeric ID label in the same color. Additional information about each visible label is listed below:

[
{text_labels}
]
{focused_hint}
You are to respond to the user's most recent request by selecting a browser action to perform. Please output the appropriate action in the following format:

TARGET:   <id of interactive element>
ACTION:   <One single action from the element's list of actions>
ARGUMENT: <The action' argument, if any. For example, the text to type if the action is typing>
""".strip()

        # Scale the screenshot for the MLM, and close the original
        scaled_screenshot = som_screenshot.resize((MLM_WIDTH, MLM_HEIGHT))
        som_screenshot.close()
        if self.debug_dir:
            scaled_screenshot.save(os.path.join(self.debug_dir, "screenshot_scaled.png"))

        # Add the multimodal message and make the request
        history.append(self._make_mm_message(text_prompt, scaled_screenshot))
        som_screenshot.close()  # Don't do this if messages start accepting PIL images
        response = self.client.create(messages=history)
        text_response = "\n" + self.client.extract_text_or_completion_object(response)[0].strip() + "\n"

        target = None
        target_name = None
        m = re.search(r"\nTARGET:\s*(.*?)\n", text_response)
        if m:
            target = m.group(1).strip()

            # Non-critical. Mainly for pretty logs
            target_name = rects.get(target, {}).get("aria-name")
            if target_name:
                target_name = target_name.strip()

        action = None
        m = re.search(r"\nACTION:\s*(.*?)\n", text_response)
        if m:
            action = m.group(1).strip().lower()

        m = re.search(r"\nARGUMENT:\s*(.*?)\n", text_response)
        if m:
            argument = m.group(1).strip()

        try:
            if target == str(MARK_ID_ADDRESS_BAR) and argument:
                self._log_to_console("goto", arg=argument)
                # Check if the argument starts with a known protocol
                if argument.startswith(("https://", "http://", "file://")):
                    self._visit_page(argument)
                # If the argument contains a space, treat it as a search query
                elif " " in argument:
                    self._visit_page(f"https://www.bing.com/search?q={quote_plus(argument)}&FORM=QBLH")
                # Otherwise, prefix with https://
                else:
                    argument = "https://" + argument
                    self._visit_page(argument)
            elif target == str(MARK_ID_SEARCH_BAR) and argument:
                self._log_to_console("search", arg=argument)
                self._visit_page(f"https://www.bing.com/search?q={quote_plus(argument)}&FORM=QBLH")
            elif target == str(MARK_ID_PAGE_UP):
                self._log_to_console("page_up")
                self._page_up()
            elif target == str(MARK_ID_PAGE_DOWN):
                self._log_to_console("page_down")
                self._page_down()
            elif action == "click":
                self._log_to_console("click", target=target_name if target_name else target)
                self._click_id(target)
            elif action == "type":
                self._log_to_console("type", target=target_name if target_name else target, arg=argument)
                self._fill_id(target, argument if argument else "")
            elif action == "scroll_up":
                self._log_to_console("scroll_up", target=target_name if target_name else target)
                self._scroll_id(target, "up")
            elif action == "scroll_down":
                self._log_to_console("scroll_down", target=target_name if target_name else target)
                self._scroll_id(target, "down")
            else:
                self._log_to_console("no_action", target=target_name if target_name else target)
                # No action
                return True, text_response
        except ValueError as e:
            if logging_enabled():
                log_event(self, "ValueError", error=str(e))
            return True, str(e)

        self._page.wait_for_load_state()
        time.sleep(1)

        # Descrive the viewport of the new page in words
        viewport = self._get_visual_viewport()
        percent_visible = int(viewport["height"] * 100 / viewport["scrollHeight"])
        percent_scrolled = int(viewport["pageTop"] * 100 / viewport["scrollHeight"])
        if percent_scrolled < 1:  # Allow some rounding error
            position_text = "at the top of the page"
        elif percent_scrolled + percent_visible >= 99:  # Allow some rounding error
            position_text = "at the bottom of the page"
        else:
            position_text = str(percent_scrolled) + "% down from the top of the page"

        new_screenshot = self._page.screenshot()
        if self.debug_dir:
            with open(os.path.join(self.debug_dir, "screenshot.png"), "wb") as png:
                png.write(new_screenshot)

        if logging_enabled():
<<<<<<< HEAD
            log_event(self, "cookies", cookies=self._page.context.cookies())
            log_event(self, "viewport_state", page_title=self._page.title(), page_url=self._page.url, percent_visible=percent_visible, percent_scrolled=percent_scrolled)
=======
            log_event(
                self,
                "viewport_state",
                page_title=self._page.title(),
                page_url=self._page.url,
                percent_visible=percent_visible,
                percent_scrolled=percent_scrolled,
            )
>>>>>>> 2da2b586
        # Return the complete observation
        return True, self._make_mm_message(
            f"Here is a screenshot of [{self._page.title()}]({self._page.url}). The viewport shows {percent_visible}% of the webpage, and is positioned {position_text}.",
            new_screenshot,
        )

    def _image_to_data_uri(self, image):
        """
        Image can be a bytes string, a Binary file-like stream, or PIL Image.
        """
        image_bytes = image
        if isinstance(image, Image.Image):
            image_buffer = io.BytesIO()
            image.save(image_buffer, format="PNG")
            image_bytes = image_buffer.getvalue()
        elif isinstance(image, io.BytesIO):
            image_bytes = image_buffer.getvalue()
        elif isinstance(image, io.BufferedIOBase):
            image_bytes = image.read()

        image_base64 = base64.b64encode(image_bytes).decode("utf-8")
        return f"data:image/png;base64,{image_base64}"

    def _make_mm_message(self, text_content, image_content):
        return {
            "role": "user",
            "content": [
                {"type": "text", "text": text_content},
                {
                    "type": "image_url",
                    "image_url": {
                        "url": self._image_to_data_uri(image_content),
                    },
                },
            ],
        }

    def _get_interactive_rects(self):
        try:
            with open(os.path.join(os.path.abspath(os.path.dirname(__file__)), "page_script.js"), "rt") as fh:
                self._page.evaluate(fh.read())
        except:
            pass
        return self._page.evaluate("MultimodalWebSurfer.getInteractiveRects();")

    def _get_visual_viewport(self):
        try:
            with open(os.path.join(os.path.abspath(os.path.dirname(__file__)), "page_script.js"), "rt") as fh:
                self._page.evaluate(fh.read())
        except:
            pass
        return self._page.evaluate("MultimodalWebSurfer.getVisualViewport();")

    def _get_focused_rect_id(self):
        try:
            with open(os.path.join(os.path.abspath(os.path.dirname(__file__)), "page_script.js"), "rt") as fh:
                self._page.evaluate(fh.read())
        except:
            pass
        return self._page.evaluate("MultimodalWebSurfer.getFocusedElementId();")

    def _on_new_page(self, page):
        self._page = page
        self._page.set_viewport_size({"width": VIEWPORT_WIDTH, "height": VIEWPORT_HEIGHT})
        time.sleep(0.2)
        self._page.add_init_script(path=os.path.join(os.path.abspath(os.path.dirname(__file__)), "page_script.js"))
        self._page.wait_for_load_state()

        title = None
        try:
            title = self._page.title()
        except:
            pass

        self._log_to_console("new_tab", arg=title if title else self._page.url)

    def _visit_page(self, url):
        self._page.goto(url)

    def _page_down(self):
        self._page.evaluate(f"window.scrollBy(0, {VIEWPORT_HEIGHT-50});")

    def _page_up(self):
        self._page.evaluate(f"window.scrollBy(0, -{VIEWPORT_HEIGHT-50});")

    def _click_id(self, identifier):
        target = self._page.locator(f"[__elementId='{identifier}']")

        # See if it exists
        try:
            target.wait_for(timeout=100)
        except TimeoutError:
            raise ValueError("No such element.")

        # Click it
        box = target.bounding_box()
        try:
            # Git it a chance to open a new page
            with self._page.expect_event("popup", timeout=1000) as page_info:
                self._page.mouse.click(box["x"] + box["width"] / 2, box["y"] + box["height"] / 2)
            self._on_new_page(page_info.value)
        except TimeoutError:
            pass

    def _fill_id(self, identifier, value):
        target = self._page.locator(f"[__elementId='{identifier}']")

        # See if it exists
        try:
            target.wait_for(timeout=100)
        except TimeoutError:
            raise ValueError("No such element.")

        # Fill it
        target.focus()
        target.fill(value)
        self._page.keyboard.press("Enter")

    def _scroll_id(self, identifier, direction):
        self._page.evaluate(
            f"""
        (function() {{
            let elm = document.querySelector("[__elementId='{identifier}']");
            if (elm) {{
                if ("{direction}" == "up") {{
                    elm.scrollTop = Math.max(0, elm.scrollTop - elm.clientHeight);
                }}
                else {{
                    elm.scrollTop = Math.min(elm.scrollHeight - elm.clientHeight, elm.scrollTop + elm.clientHeight);
                }}
            }}
        }})();
    """
        )

    def _log_to_console(self, action, target="", arg=""):
        if logging_enabled():
            log_event(self, "browser_action", action=action, target=target, arg=arg)

        if len(target) > 50:
            target = target[0:47] + "..."
        if len(arg) > 50:
            arg = arg[0:47] + "..."
        log_str = action + "("
        if target:
            log_str += '"' + re.sub(r"\s+", " ", target).strip() + '",'
        if arg:
            log_str += '"' + re.sub(r"\s+", " ", arg).strip() + '"'
        log_str = log_str.rstrip(",") + ")"
        print(
            colored("\n>>>>>>>> BROWSER ACTION " + log_str, "cyan"),
            flush=True,
        )<|MERGE_RESOLUTION|>--- conflicted
+++ resolved
@@ -368,10 +368,7 @@
                 png.write(new_screenshot)
 
         if logging_enabled():
-<<<<<<< HEAD
             log_event(self, "cookies", cookies=self._page.context.cookies())
-            log_event(self, "viewport_state", page_title=self._page.title(), page_url=self._page.url, percent_visible=percent_visible, percent_scrolled=percent_scrolled)
-=======
             log_event(
                 self,
                 "viewport_state",
@@ -380,7 +377,6 @@
                 percent_visible=percent_visible,
                 percent_scrolled=percent_scrolled,
             )
->>>>>>> 2da2b586
         # Return the complete observation
         return True, self._make_mm_message(
             f"Here is a screenshot of [{self._page.title()}]({self._page.url}). The viewport shows {percent_visible}% of the webpage, and is positioned {position_text}.",
