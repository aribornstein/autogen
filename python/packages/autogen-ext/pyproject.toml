[build-system]
requires = ["hatchling"]
build-backend = "hatchling.build"

[project]
name = "autogen-ext"
version = "0.4.3"
license = {file = "LICENSE-CODE"}
description = "AutoGen extensions library"
readme = "README.md"
requires-python = ">=3.10"
classifiers = [
    "Programming Language :: Python :: 3",
    "License :: OSI Approved :: MIT License",
    "Operating System :: OS Independent",
]
dependencies = [
    "autogen-core==0.4.3",
]

[project.optional-dependencies]
langchain = ["langchain_core~= 0.3.3"]
azure = ["azure-core", "azure-identity"]
docker = ["docker~=7.0"]
openai = ["openai>=1.52.2", "tiktoken>=0.8.0", "aiofiles"]
file-surfer = [
    "autogen-agentchat==0.4.3",
    "markitdown>=0.0.1a2",
]
graphrag = ["graphrag>=1.0.1"]
web-surfer = [
    "autogen-agentchat==0.4.3",
    "playwright>=1.48.0",
    "pillow>=11.0.0",
    "markitdown>=0.0.1a2",
]
magentic-one = [
    "autogen-agentchat==0.4.3",
    "markitdown>=0.0.1a2",
    "playwright>=1.48.0",
    "pillow>=11.0.0",
]
video-surfer = [
    "autogen-agentchat==0.4.3",
    "opencv-python>=4.5",
    "ffmpeg-python",
    "openai-whisper",
]
diskcache = [
    "diskcache>=5.6.3"
]
redis = [
    "redis>=5.2.1"
]

grpc = [
    "grpcio~=1.62.0", # TODO: update this once we have a stable version.
]
<<<<<<< HEAD
agentic-memory = ["chromadb"]
=======
jupyter-executor = [
    "ipykernel>=6.29.5",
    "nbclient>=0.10.2",
]

semantic-kernel-core = [
    "semantic-kernel>=1.17.1",
]

semantic-kernel-google = [
    "semantic-kernel[google]>=1.17.1",
]

semantic-kernel-hugging-face = [
    "semantic-kernel[hugging_face]>=1.17.1",
]

semantic-kernel-mistralai = [
    "semantic-kernel[mistralai]>=1.17.1",
]

semantic-kernel-ollama = [
    "semantic-kernel[ollama]>=1.17.1",
]

semantic-kernel-onnx = [
    "semantic-kernel[onnx]>=1.17.1",
]

semantic-kernel-anthropic = [
    "semantic-kernel[anthropic]>=1.17.1",
]

semantic-kernel-pandas = [
    "semantic-kernel[pandas]>=1.17.1",
]

semantic-kernel-aws = [
    "semantic-kernel[aws]>=1.17.1",
]

semantic-kernel-dapr = [
    "semantic-kernel[dapr]>=1.17.1",
]

semantic-kernel-all = [
    "semantic-kernel[google,hugging_face,mistralai,ollama,onnx,anthropic,usearch,pandas,aws,dapr]>=1.17.1",
]
>>>>>>> 74f411e3

[tool.hatch.build.targets.wheel]
packages = ["src/autogen_ext"]

[dependency-groups]
dev = [
    "autogen_test_utils",
    "langchain-experimental",
    "pandas-stubs>=2.2.3.241126",
]

[tool.ruff]
extend = "../../pyproject.toml"
include = ["src/**", "tests/*.py"]
exclude = ["src/autogen_ext/agents/web_surfer/*.js", "src/autogen_ext/runtimes/grpc/protos", "tests/protos"]

[tool.pyright]
extends = "../../pyproject.toml"
include = ["src", "tests"]
exclude = ["src/autogen_ext/runtimes/grpc/protos", "tests/protos"]

[tool.pytest.ini_options]
minversion = "6.0"
testpaths = ["tests"]

[tool.poe]
include = "../../shared_tasks.toml"

[tool.poe.tasks]
test.sequence = [
    "playwright install",
    "pytest -n 1 --cov=src --cov-report=term-missing --cov-report=xml",
]
test.default_item_type = "cmd"
mypy = "mypy --config-file ../../pyproject.toml --exclude src/autogen_ext/runtimes/grpc/protos --exclude tests/protos src tests"

[tool.mypy]
[[tool.mypy.overrides]]
module = "docker.*"
ignore_missing_imports = true<|MERGE_RESOLUTION|>--- conflicted
+++ resolved
@@ -56,9 +56,6 @@
 grpc = [
     "grpcio~=1.62.0", # TODO: update this once we have a stable version.
 ]
-<<<<<<< HEAD
-agentic-memory = ["chromadb"]
-=======
 jupyter-executor = [
     "ipykernel>=6.29.5",
     "nbclient>=0.10.2",
@@ -107,7 +104,6 @@
 semantic-kernel-all = [
     "semantic-kernel[google,hugging_face,mistralai,ollama,onnx,anthropic,usearch,pandas,aws,dapr]>=1.17.1",
 ]
->>>>>>> 74f411e3
 
 [tool.hatch.build.targets.wheel]
 packages = ["src/autogen_ext"]
