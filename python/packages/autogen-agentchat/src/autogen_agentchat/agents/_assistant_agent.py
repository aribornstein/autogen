--- conflicted
+++ resolved
@@ -105,13 +105,8 @@
             from autogen_ext.models import OpenAIChatCompletionClient
             from autogen_agentchat.agents import AssistantAgent
             from autogen_agentchat.messages import TextMessage
-<<<<<<< HEAD
-            from autogen_agentchat.task import Console
+            from autogen_agentchat.ui import Console
             from autogen_core import CancellationToken
-=======
-            from autogen_agentchat.ui import Console
-            from autogen_core.base import CancellationToken
->>>>>>> 31cb50bc
 
 
             async def get_current_time() -> str:
