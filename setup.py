import os
import platform

import setuptools

here = os.path.abspath(os.path.dirname(__file__))

with open("README.md", "r", encoding="UTF-8") as fh:
    long_description = fh.read()

# Get the code version
version = {}
with open(os.path.join(here, "autogen/version.py")) as fp:
    exec(fp.read(), version)
__version__ = version["__version__"]


current_os = platform.system()

install_requires = [
    "openai>=1.3",
    "diskcache",
    "termcolor",
    "flaml",
    # numpy is installed by flaml, but we want to pin the version to below 2.x (see https://github.com/microsoft/autogen/issues/1960)
    "numpy>=1.17.0,<2",
    "python-dotenv",
    "tiktoken",
    # Disallowing 2.6.0 can be removed when this is fixed https://github.com/pydantic/pydantic/issues/8705
    "pydantic>=1.10,<3,!=2.6.0",  # could be both V1 and V2
    "docker",
    "packaging",
]

jupyter_executor = [
    "jupyter-kernel-gateway",
    "websocket-client",
    "requests",
    "jupyter-client>=8.6.0",
    "ipykernel>=6.29.0",
]

retrieve_chat = [
    "protobuf==4.25.3",
    "chromadb",
    "sentence_transformers",
    "pypdf",
    "ipython",
    "beautifulsoup4",
    "markdownify",
]

retrieve_chat_pgvector = [*retrieve_chat, "pgvector>=0.2.5"]

if current_os in ["Windows", "Darwin"]:
    retrieve_chat_pgvector.extend(["psycopg[binary]>=3.1.18"])
elif current_os == "Linux":
    retrieve_chat_pgvector.extend(["psycopg>=3.1.18"])

extra_require = {
    "test": [
        "ipykernel",
        "nbconvert",
        "nbformat",
        "pre-commit",
        "pytest-cov>=5",
        "pytest-asyncio",
        "pytest>=6.1.1,<8",
        "pandas",
    ],
    "blendsearch": ["flaml[blendsearch]"],
    "mathchat": ["sympy", "pydantic==1.10.9", "wolframalpha"],
    "retrievechat": retrieve_chat,
    "retrievechat-pgvector": retrieve_chat_pgvector,
    "retrievechat-qdrant": [
        *retrieve_chat,
        "qdrant_client[fastembed]",
    ],
    "autobuild": ["chromadb", "sentence-transformers", "huggingface-hub"],
    "teachable": ["chromadb"],
    "lmm": ["replicate", "pillow"],
    "graph": ["networkx", "matplotlib"],
<<<<<<< HEAD
    "gemini": ["google-generativeai>=0.5,<1", "pillow", "pydantic"],
    "websurfer": [
        "beautifulsoup4",
        "markdownify",
        "pathvalidate",
        # for mdconvert
        "puremagic",  # File identification
        "binaryornot",  # More file identification
        "pdfminer.six",  # Pdf
        "mammoth",  # Docx
        "python-pptx",  # Ppts
        "pandas",  # Xlsx
        "openpyxl",
        "youtube_transcript_api==0.6.0",  # Transcription
    ],
=======
    "gemini": ["google-generativeai>=0.5,<1", "google-cloud-aiplatform", "google-auth", "pillow", "pydantic"],
    "websurfer": ["beautifulsoup4", "markdownify", "pdfminer.six", "pathvalidate"],
>>>>>>> 102d36d9
    "redis": ["redis"],
    "cosmosdb": ["azure-cosmos>=4.2.0"],
    "websockets": ["websockets>=12.0,<13"],
    "jupyter-executor": jupyter_executor,
    "types": ["mypy==1.9.0", "pytest>=6.1.1,<8"] + jupyter_executor,
    "long-context": ["llmlingua<0.3"],
}

setuptools.setup(
    name="pyautogen",
    version=__version__,
    author="AutoGen",
    author_email="auto-gen@outlook.com",
    description="Enabling Next-Gen LLM Applications via Multi-Agent Conversation Framework",
    long_description=long_description,
    long_description_content_type="text/markdown",
    url="https://github.com/microsoft/autogen",
    packages=setuptools.find_packages(include=["autogen*"], exclude=["test"]),
    package_data={"autogen.agentchat.contrib.multimodal_web_surfer": ["*.*"]},
    install_requires=install_requires,
    extras_require=extra_require,
    classifiers=[
        "Programming Language :: Python :: 3",
        "License :: OSI Approved :: MIT License",
        "Operating System :: OS Independent",
    ],
    python_requires=">=3.8,<3.13",
)<|MERGE_RESOLUTION|>--- conflicted
+++ resolved
@@ -80,8 +80,7 @@
     "teachable": ["chromadb"],
     "lmm": ["replicate", "pillow"],
     "graph": ["networkx", "matplotlib"],
-<<<<<<< HEAD
-    "gemini": ["google-generativeai>=0.5,<1", "pillow", "pydantic"],
+    "gemini": ["google-generativeai>=0.5,<1", "google-cloud-aiplatform", "google-auth", "pillow", "pydantic"],
     "websurfer": [
         "beautifulsoup4",
         "markdownify",
@@ -96,10 +95,6 @@
         "openpyxl",
         "youtube_transcript_api==0.6.0",  # Transcription
     ],
-=======
-    "gemini": ["google-generativeai>=0.5,<1", "google-cloud-aiplatform", "google-auth", "pillow", "pydantic"],
-    "websurfer": ["beautifulsoup4", "markdownify", "pdfminer.six", "pathvalidate"],
->>>>>>> 102d36d9
     "redis": ["redis"],
     "cosmosdb": ["azure-cosmos>=4.2.0"],
     "websockets": ["websockets>=12.0,<13"],
