# This workflow will build a .NET project
# For more information see: https://docs.github.com/en/actions/automating-builds-and-tests/building-and-testing-net

name: dotnet-ci

on:
  workflow_dispatch:
  pull_request:
    branches: [ "main", "staging" ]
  push:
    branches: [ "main", "staging" ]
  merge_group:
    types: [checks_requested]

concurrency:
  group: ${{ github.workflow }}-${{ github.ref }}-${{ github.head_ref }}
  cancel-in-progress: ${{ github.ref != 'refs/heads/main' || github.ref != 'refs/heads/dotnet' }}

permissions:
  contents: read
  packages: write

jobs:
  paths-filter:
    runs-on: ubuntu-latest
    permissions:
      contents: write
      pull-requests: write
      repository-projects: write
    outputs:
      hasChanges: ${{ steps.filter.outputs.dotnet == 'true'}}
    steps:
      - uses: actions/checkout@v4
      - uses: dorny/paths-filter@v2
        id: filter
        with:
          filters: |
            dotnet:
              - "dotnet/**"
              - "protos/**"
            workflows:
              - ".github/workflows/**"
      - name: dotnet has changes
        run: echo "dotnet has changes"
        if: steps.filter.outputs.dotnet == 'true'
      - name: workflows has changes
        run: echo "workflows has changes"
        if: steps.filter.outputs.workflows == 'true'
  build:
    name: Dotnet Build
    needs: paths-filter
    if: needs.paths-filter.outputs.hasChanges == 'true'
    defaults:
      run:
        working-directory: dotnet
    strategy:
      fail-fast: false
      matrix:
        os: [ ubuntu-latest, macos-latest ]
        python-version: ["3.11"]
    runs-on: ${{ matrix.os }}
    timeout-minutes: 30
    steps:
    - uses: actions/checkout@v4
      with:
        lfs: true
    - name: Set up Python ${{ matrix.python-version }}
      uses: actions/setup-python@v5
      with:
        python-version: ${{ matrix.python-version }}
    - name: Install jupyter and ipykernel
      run: |
        python -m pip install --upgrade pip
        python -m pip install jupyter
        python -m pip install ipykernel
    - name: list available kernels
      run: |
        python -m jupyter kernelspec list
    - uses: astral-sh/setup-uv@v5
      with:
        enable-cache: true
        version: "0.5.18"
    - run: uv sync --locked --all-extras
      working-directory: ./python
    - name: Prepare python venv
      run: |
        source ${{ github.workspace }}/python/.venv/bin/activate
    - name: Setup .NET 8.0
      uses: actions/setup-dotnet@v4
      with:
        dotnet-version: '8.0.x'
    - name: Restore dependencies
      run: |
        # dotnet nuget add source --name dotnet-tool https://pkgs.dev.azure.com/dnceng/public/_packaging/dotnet-tools/nuget/v3/index.json --configfile NuGet.config
        dotnet restore -bl
    - name: Format check
      run: |
        echo "Format check"
        echo "If you see any error in this step, please run 'dotnet format' locally to format the code."
        dotnet format --verify-no-changes -v diag --no-restore
    - name: Build
      run: |
        echo "Build AutoGen"
        dotnet build --no-restore --configuration Release -bl /p:SignAssembly=true
    - name: Unit Test
      run: dotnet test --no-build -bl --configuration Release --filter type=!integration

  integration-test:
    strategy:
      fail-fast: true
      matrix:
        os: [ ubuntu-latest]
        version: [ net8.0 ]
    needs: build
    defaults:
      run:
        working-directory: dotnet
    runs-on: ${{ matrix.os }}
    steps:
    - uses: actions/checkout@v4
      with:
          lfs: true
    - uses: astral-sh/setup-uv@v5
      with:
        enable-cache: true
        version: "0.5.18"
    - uses: actions/setup-python@v5
      with:
        python-version: "3.11"
    - run: uv sync --locked --all-extras
      working-directory: ./python
    - name: Prepare python venv
      run: |
        source ${{ github.workspace }}/python/.venv/bin/activate
    - name: Setup .NET 8.0
      uses: actions/setup-dotnet@v4
      with:
<<<<<<< HEAD
          dotnet-version: '8.0.x'
=======
        dotnet-version: '8.0.x'
>>>>>>> e0a6a86b
    - name: Setup .NET 9.0
      uses: actions/setup-dotnet@v4
      with:
        dotnet-version: '9.0.x'
    - name: Install Temp Global.JSON
      run: |
        echo "{\"sdk\": {\"version\": \"9.0.101\"}}" > global.json
    - name: Install .NET Aspire workload
      run: dotnet workload install aspire
    - name: Install dev certs
      run:  dotnet --version && dotnet dev-certs https --trust
    - name: Restore dependencies
      run: |
        dotnet restore -bl
    - name: Build
      run: |
        echo "Build AutoGen"
        dotnet build --no-restore --configuration Release -bl /p:SignAssembly=true
    - name: Integration Test
      run: dotnet --version && dotnet test --no-build -bl --configuration Release --filter type=integration
    - name: Restore the global.json
      run: rm global.json && git checkout -- global.json

  aot-test: # this make sure the AutoGen.Core is aot compatible
    strategy:
      fail-fast: false  # ensures the entire test matrix is run, even if one permutation fails
      matrix:
        os: [ ubuntu-latest ]
        version: [ net8.0 ]
    needs: build
    defaults:
      run:
        working-directory: dotnet

    runs-on: ${{ matrix.os }}
    steps:
    - uses: actions/checkout@v4
      with:
        fetch-depth: 0 # fetching all

    - name: Setup dotnet
      uses: actions/setup-dotnet@v4
      with:
        dotnet-version: '8.0.x'

    - name: publish AOT testApp, assert static analysis warning count, and run the app
      shell: pwsh
      run: ./.tools/test-aot-compatibility.ps1 ${{ matrix.version }}
  openai-test:
    name: Run openai test
    runs-on: ubuntu-latest
    environment: dotnet
    defaults:
      run:
        working-directory: dotnet
    if: success() && (github.ref == 'refs/heads/main')
    needs: aot-test
    steps:
    - uses: actions/checkout@v4
      with:
        lfs: true
    - name: Set up Python 3.11
      uses: actions/setup-python@v5
      with:
        python-version: 3.11
    - name: Install jupyter and ipykernel
      run: |
        python -m pip install --upgrade pip
        python -m pip install jupyter
        python -m pip install ipykernel
    - name: list available kernels
      run: |
        python -m jupyter kernelspec list
    - uses: astral-sh/setup-uv@v5
      with:
        enable-cache: true
        version: "0.5.18"
    - uses: actions/setup-python@v5
      with:
        python-version: "3.11"

    - name: Setup .NET 8.0
      uses: actions/setup-dotnet@v4
      with:
        dotnet-version: '8.0.x'
        global-json-file: dotnet/global.json
    - name: Restore dependencies
      run: |
        dotnet restore -bl
    - name: Build
      run: |
        echo "Build AutoGen"
        dotnet build --no-restore --configuration Release -bl /p:SignAssembly=true
    - name: OpenAI Test
      run: dotnet test --no-build -bl --configuration Release --filter type!=integration
      env:
        AZURE_OPENAI_API_KEY: ${{ secrets.AZURE_OPENAI_API_KEY }}
        AZURE_OPENAI_ENDPOINT: ${{ secrets.AZURE_OPENAI_ENDPOINT }}
        AZURE_GPT_35_MODEL_ID: ${{ secrets.AZURE_GPT_35_MODEL_ID }}
        OEPNAI_API_KEY: ${{ secrets.OPENAI_API_KEY }}
    - name: Pack
      run: |
        echo "Create nightly build package"
        dotnet pack --no-build --configuration Release --output './output/nightly' -p:VersionSuffix=nightly-${{github.run_id}} -bl

        echo "Create release build package"
        dotnet pack --no-build --configuration Release --output './output/release' -bl

        echo "ls output directory"
        ls -R ./output
    - name: Upload package
      uses: actions/upload-artifact@v4
      with:
        name: nightly
        path: ./dotnet/output/nightly
    - name: Upload package
      uses: actions/upload-artifact@v4
      with:
        name: release
        path: ./dotnet/output/release
  publish:
    environment: dotnet-internal-feed
    name: Publish to nightly feeds
    runs-on: ubuntu-latest
    defaults:
      run:
        working-directory: dotnet
    needs: openai-test
    steps:
    - name: Setup .NET
      uses: actions/setup-dotnet@v4
      with:
        dotnet-version: '6.0.x'
        source-url: https://devdiv.pkgs.visualstudio.com/DevDiv/_packaging/AutoGen/nuget/v3/index.json
      env:
        NUGET_AUTH_TOKEN: ${{ secrets.AZURE_DEVOPS_TOKEN }}
    - uses: actions/download-artifact@v4
      with:
        name: nightly
        path: ./dotnet/output/nightly
    - uses: actions/download-artifact@v4
      with:
        name: release
        path: ./dotnet/output/release
    - name: Publish nightly package to Azure Devops
      run: |
        echo "Publish nightly package to Azure Devops"
        echo "ls output directory"
        ls -R ./output/nightly
        dotnet nuget push --api-key AzureArtifacts ./output/nightly/*.nupkg --skip-duplicate
      env:
        AZURE_ARTIFACTS_FEED_URL: https://devdiv.pkgs.visualstudio.com/DevDiv/_packaging/AutoGen/nuget/v3/index.json
        NUGET_AUTH_TOKEN: ${{ secrets.AZURE_DEVOPS_TOKEN }}
      continue-on-error: true
    - name: Publish nightly package to github package
      run: |
        echo "Publish nightly package to github package"
        echo "ls output directory"
        ls -R ./output/nightly
        dotnet nuget push --api-key ${{ secrets.GITHUB_TOKEN }} --source "https://nuget.pkg.github.com/microsoft/index.json" ./output/nightly/*.nupkg --skip-duplicate
      continue-on-error: true
    - name: Publish nightly package to agentchat myget feed
      run: |
        echo "Publish nightly package to agentchat myget feed"
        echo "ls output directory"
        ls -R ./output/nightly
        dotnet nuget push --api-key ${{ secrets.MYGET_TOKEN }} --source "https://www.myget.org/F/agentchat/api/v3/index.json" ./output/nightly/*.nupkg --skip-duplicate
      env:
        MYGET_TOKEN: ${{ secrets.MYGET_TOKEN }}
      continue-on-error: true
<|MERGE_RESOLUTION|>--- conflicted
+++ resolved
@@ -135,11 +135,7 @@
     - name: Setup .NET 8.0
       uses: actions/setup-dotnet@v4
       with:
-<<<<<<< HEAD
-          dotnet-version: '8.0.x'
-=======
         dotnet-version: '8.0.x'
->>>>>>> e0a6a86b
     - name: Setup .NET 9.0
       uses: actions/setup-dotnet@v4
       with:
